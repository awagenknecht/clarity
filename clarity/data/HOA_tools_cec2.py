--- conflicted
+++ resolved
@@ -361,21 +361,16 @@
     return np.array([convolve(ir_, signal) for ir_ in ir[:, 0:n].T]).T
 
 
-<<<<<<< HEAD
-def compute_rms(input_signal, axis=0):
-    """Compute rms values along a given axis."""
+def compute_rms(input_signal: np.ndarray, axis: int=0):
+    """Compute rms values along a given axis.
+    Args:
+        input_signal (np.ndarray): Input signal
+        axis (int): Axis along which to compute the Root Mean Square. 0 (default) or 1.
+
+    Returns:
+        float: Root Mean Square for the given axis."""
+    
     return np.sqrt(np.mean(input_signal**2, axis=axis))
-=======
-def compute_rms(input, axis=0) -> float:
-    """Compute Root Mean Square values along a given axis.
-
-    Args:
-        axis (int): Axis along which to compute the Root Mean Square. 0 (default) or 1.
-
-    Returns:
-        float: Root Mean Square for the given axis."""
-    return np.sqrt(np.mean(input**2, axis=axis))
->>>>>>> 326559c9
 
 
 def equalise_rms_levels(inputs: np.ndarray) -> np.ndarray:

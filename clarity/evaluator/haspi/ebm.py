"""HASPI EBM module"""
from math import floor

import numpy as np
from scipy.signal import convolve, convolve2d


def env_filter(reference_db, processed_db, filter_cutoff, freq_sub_sample, freq_samp):
    """
    Lowpass filter and subsample the envelope in dB SL produced by the model
    of the auditory periphery. The LP filter uses a von Hann raised cosine
    window to ensure that there are no negative envelope values produced by
    the filtering operation.

    Args:
        reference_db (np.ndarray): env in dB SL for the ref signal in each auditory band
        processed_db (np.ndarray): env in dB SL for the degraded signal in each auditory
<<<<<<< HEAD
         band
=======
            band
>>>>>>> 26b5b3eb
        filter_cutoff ():  LP filter cutoff frequency for the filtered envelope, Hz
        freq_sub_samp ():  subsampling frequency in Hz for the LP filtered envelopes
        freq_samp ():  sampling rate in Hz for the signals xdB and ydB

    Returns:
        tuple: reference_env - LP filtered and subsampled reference signal envelope
           Each frequency band is a separate column.
           processed_env - LP filtered and subsampled degraded signal envelope


    Updates:
        James M. Kates, 12 September 2019.
        Translated from MATLAB to Python by Zuzanna Podwinska, March 2022.
    """
    # Check the filter design parameters
    if freq_sub_sample > freq_samp:
        raise ValueError("ubsampling rate too high.")

    if filter_cutoff > 0.5 * freq_sub_sample:
        raise ValueError("LP cutoff frequency too high.")

    # Check the data matrix orientation
    # Require each frequency band to be a separate column
    nrow = reference_db.shape[0]  # number of rows
    ncol = reference_db.shape[1]  # number of columnts
    if ncol > nrow:
        reference_db = reference_db.T
        processed_db = processed_db.T
    nsamp = reference_db.shape[0]

    # Compute the lowpass filter length in samples to give -3 dB at fcut Hz
    tfilt = 1000 * (1 / filter_cutoff)  # filter length in ms
    tfilt = 0.7 * tfilt  # Empirical adjustment to the filter length
    nfilt = round(0.001 * tfilt * freq_samp)  # Filter length in samples
    nhalf = floor(nfilt / 2)
    nfilt = int(2 * nhalf)  # Force an even filter length

    # Design the FIR LP filter using a von Hann window to ensure that there are no
    # negative envelope values. The MATLAB code uses the hanning() function, which
    # returns the Hann window without the first and last zero-weighted window samples,
    # unlike np.hann and scipy.signal.windows.hann; the code below replicates this
    # behaviour
    window = 0.5 * (1 - np.cos(2 * np.pi * np.arange(1, nfilt / 2 + 1) / (nfilt + 1)))
    benv = np.concatenate((window, np.flip(window)))
    benv = benv / np.sum(benv)

    # LP filter for the envelopes at fsamp
    reference_env = convolve2d(reference_db, np.expand_dims(benv, 1), "full")
    reference_env = reference_env[nhalf : nhalf + nsamp, :]
    processed_env = convolve2d(processed_db, np.expand_dims(benv, 1), "full")
    processed_env = processed_env[nhalf : nhalf + nsamp, :]

    # Subsample the LP filtered envelopes
    space = floor(freq_samp / freq_sub_sample)
    index = np.arange(0, nsamp, space)

    return reference_env[index, :], processed_env[index, :]


def cepstral_correlation_coef(
    reference_db, processed_db, thresh_cep, thresh_nerve, nbasis
):
    """
    Compute the cepstral correlation coefficients between the reference signal
    and the distorted signal log envelopes. The silence portions of the
    signals are removed prior to the calculation based on the envelope of the
    reference signal. For each time sample, the log spectrum in dB SL is
    fitted with a set of half-cosine basis functions. The cepstral coefficients
    then form the input to the cepstral correlation
    calculation.

    Args:
        reference_db (): subsampled reference signal envelope in dB SL in each band
        processed_db (): subsampled distorted output signal envelope
        thresh_cep (): threshold in dB SPL to include sample in calculation
        thresh_nerve (): additive noise RMS for IHC firing (in dB)
        nbasis: number of cepstral basis functions to use

    Returns:
<<<<<<< HEAD
        tuple: refernce_cep cepstral coefficient matrix for the ref signal
            (nsamp,nbasis) processed_cep cepstral coefficient matrix for the output
            signal (nsamp,nbasis) each column is a separate basis function, from low to
            high
=======
        tuple: reference_cep cepstral coefficient matrix for the ref signal
        (nsamp,nbasis) processed_cep cepstral coefficient matrix for the output signal
        (nsamp,nbasis) each column is a separate basis function, from low to high
>>>>>>> 26b5b3eb

    Updates:
        James M. Kates, 23 April 2015.
        Gammawarp version to fit the basis functions, 11 February 2019.
        Additive noise for IHC firing rates, 24 April 2019.
            Translated from MATLAB to Python by Zuzanna Podwinska, March 2022.
    """
    # Processing parameters
    nbands = reference_db.shape[1]

    # Mel cepstrum basis functions
    freq = np.arange(0, nbasis)
    k = np.arange(0, nbands)
    cepm = np.zeros((nbands, nbasis))

    for n in range(nbasis):
        basis = np.cos(freq[n] * np.pi * k / (nbands - 1))
        cepm[:, n] = basis / np.sqrt(np.sum(basis**2))

    # Find the reference segments that lie sufficiently above the quiescent rate
    x_linear = 10 ** (
        reference_db / 20
    )  # Convert envelope dB to linear (specific loudness)
    xsum = np.sum(x_linear, 1) / nbands  # Proportional to loudness in sones
    xsum = 20 * np.log10(xsum)  # Convert back to dB (loudness in phons)
    index = np.where(xsum > thresh_cep)[0]  # Identify those segments above threshold
    nsamp = len(index)  # Number of segments above threshold

    # Exit if not enough segments above zero
    if nsamp <= 1:
        raise ValueError("Signal below threshold")

    # Remove the silent samples
    reference_db = reference_db[index, :]
    processed_db = processed_db[index, :]

    # Add low-level noise to provide IHC firing jitter
    reference_db = add_noise(reference_db, thresh_nerve)
    processed_db = add_noise(processed_db, thresh_nerve)

    # Compute the mel cepstrum coefficients using only those samples above threshold
    reference_cep = reference_db @ cepm
    processed_cep = processed_db @ cepm

    # Remove the average value from the cepstral coefficients. The cepstral
    # cross-correlation will thus be a cross-covariance, and there is no effect of the
    # absolute signal level in dB.
    for n in range(nbasis):
        x = reference_cep[:, n]
        x = x - np.mean(x)
        reference_cep[:, n] = x
        y = processed_cep[:, n]
        y = y - np.mean(y)
        processed_cep[:, n] = y

    return reference_cep, processed_cep


def add_noise(reference_db, thresh_db):
    """
    Add independent random Gaussian noise to the subsampled signal envelope
    in each auditory frequency band.

    Args:
        reference_db (): subsampled envelope in dB re:auditory threshold
        thresh_db (): additive noise RMS level (in dB)

    Returns:
      () envelope with threshold noise added, in dB re:auditory threshold

    Updates:
        James M. Kates, 23 April 2019.
        Translated from MATLAB to Python by Zuzanna Podwinska, March 2022.
    """
    # Additive noise sequence
    # Gaussian noise with RMS=1, then scaled
    noise = thresh_db * np.random.standard_normal(reference_db.shape)

    # Add the noise to the signal envelope
    return reference_db + noise


def fir_modulation_filter(
    reference_envelope,
    processed_envelope,
    freq_sub_sampling,
    center_frequencies=None,
):
    """
    Apply a FIR modulation filterbank to the reference envelope signals
    contained in matrix reference_envelope and the processed signal envelope
    signals in matrix processed_envelope. Each column in reference_envelope
    and processed_envelope is a separate filter band or cepstral coefficient
    basis function. The modulation filters use a lowpass filter for the
    lowest modulation rate, and complex demodulation followed by a lowpass
    filter for the remaining bands. The onset and offset transients are
    removed from the FIR convolutions to temporally align the modulation
    filter outputs.

    Args:
        reference_envelope (np.ndarray) : matrix containing the subsampled reference
<<<<<<< HEAD
        envelope values. Each
             column is a different frequency band or cepstral basis function
             arranged from low to high.
=======
            envelope values. Each column is a different frequency band or cepstral basis
            function arranged from low to high.
>>>>>>> 26b5b3eb
        processed_envelope (np.ndarray): matrix containing the subsampled processed
            envelope values
        freq_sub_sampling (): envelope sub-sampling rate in Hz
        center_frequencies (np.ndarray): Center Frequencies

    Returns:
<<<<<<< HEAD
    tuple:  reference_modulation ():  a cell array containing the
                reference signal output of the modulation filterbank.
                reference_modulation is of size {nchan,nmodfilt} where
                nchan is the number of frequency channels or cepstral
                basis functions in reference_envelope, and nmodfilt is
                the number of modulation filters used in the analysis. Each cell
                contains a column vector of length nsamp, where nsamp is the number of
                samples in each envelope sequence contained in the columns of
                reference_envelope.
            processed_modulation (): cell array containing the processed signal output
                of the modulation filterbank.
            center_frequencies (): vector of the modulation rate filter center
                frequencies
=======
        tuple:
            reference_modulation ():  a cell array containing the reference signal
                output of the modulation filterbank. reference_modulation is of size
                [nchan,nmodfilt] where nchan is the number of frequency channels or
                cepstral basis functions in reference_envelope, and nmodfilt is the
                number of modulation filters used in the analysis. Each cell contains a
                column vector of length nsamp, where nsamp is the number of samples in
                each envelope sequence contained in the columns of reference_envelope.
            processed_modulation (): cell array containing the processed signal output
                of the modulation filterbank.
            center_frequencies (): vector of modulation rate filter center frequencies
>>>>>>> 26b5b3eb

    Updates:
        James M. Kates, 14 February 2019.
        Two matrix version of gwarp_ModFiltWindow, 19 February 2019.
        Translated from MATLAB to Python by Zuzanna Podwinska, March 2022.
    """

    # Input signal properties
    nsamp = reference_envelope.shape[0]
    nchan = reference_envelope.shape[1]

    # Modulation filter band cf and edges, 10 bands
    # Band spacing uses the factor of 1.6 used by Dau
    if center_frequencies is None:
        center_frequencies = np.array(
            [2, 6, 10, 16, 25, 40, 64, 100, 160, 256]
        )  # Band center frequencies
    nmod = len(center_frequencies)
    edge = np.zeros(nmod + 1)
    edge[0:3] = [0, 4, 8]
    for k in range(3, nmod + 1):
        edge[k] = (center_frequencies[k - 1] ** 2) / edge[k - 1]

    # Allowable filters based on envelope subsampling rate
    fn_yq = 0.5 * freq_sub_sampling
    index = edge < fn_yq
    edge = edge[index]  # Filter upper bands edges less than Nyquist rate
    nmod = len(edge) - 1
    center_frequencies = center_frequencies[:nmod]

    # Assign FIR filter lengths. Setting t0=0.2 gives a filter Q of about 1.25
    # to match Ewert et al. (2002), and t0=0.33 corresponds to Q=2 (Dau et al 1997a).
    # Moritz et al. (2015) used t0=0.29. General relation Q=6.25*t0, compromise with
    # t0=0.24 which gives Q=1.5

    t_0 = 0.24  # Filter length in seconds for the lowest modulation frequency band
    t = np.zeros(nmod)  # pylint: disable=invalid-name
    t[0] = t_0
    t[1] = t_0
    t[2:nmod] = (
        t_0 * center_frequencies[2] / center_frequencies[2:nmod]
    )  # Constant-Q filters above 10 Hz
    nfir = 2 * np.floor(
        t * freq_sub_sampling / 2
    )  # Force even filter lengths in samples
    nhalf = nfir / 2

    # Design the family of lowpass windows
    filter_coefficients = []
    for k in range(nmod):
        coefficient = np.hanning(nfir[k] + 1)
        coefficient /= np.sum(coefficient)
        filter_coefficients.append(coefficient)

    # Pre-compute the cosine and sine arrays
    cosine = []  # cosine array, one frequency per list element
    sine = []  # sine array, one frequency per list element
    n = np.arange(1, nsamp + 1)
    for k in range(nmod):
        if k == 0:
            cosine.append(1)
            sine.append(0)
        else:
            cosine.append(
                np.sqrt(2) * np.cos(np.pi * n * center_frequencies[k] / fn_yq)
            )
            sine.append(np.sqrt(2) * np.sin(np.pi * n * center_frequencies[k] / fn_yq))

    # Convolve the input and output envelopes with the modulation filters
    reference_modulation = np.zeros((nchan, nmod, nsamp))
    processed_modulation = np.zeros((nchan, nmod, nsamp))
    for k in range(nmod):  # Loop over the modulation filters
        coefficient = filter_coefficients[k]
        transient_duration = int(nhalf[k])  # Transient duration for the filter
        _cosine = cosine[k]  # Cosine and sine for complex modulation
        _sine = sine[k]
        for m in range(nchan):  # Loop over the input signal vectors
            # Reference signal
            # Extract the frequency or cepstral coefficient band
            reference_cepstral_coef = reference_envelope[:, m]
            # Complex demodulation, then LP filter
            reference_complex_demodulation = convolve(
                (
                    reference_cepstral_coef * _cosine
                    - 1j * reference_cepstral_coef * _sine
                ),
                coefficient,
            )
            # Truncate the filter transients
            reference_complex_demodulation = reference_complex_demodulation[
                transient_duration : transient_duration + nsamp
            ]
            # Modulate back up to the carrier freq
            xfilt = (
                np.real(reference_complex_demodulation) * _cosine
                - np.imag(reference_complex_demodulation) * _sine
            )
            # Save the filtered signal
            reference_modulation[m, k, :] = xfilt

            # Processed signal
            # Extract the frequency or cepstral coefficient band
            processed_cepstral_coef = processed_envelope[:, m]
            # Complex demodulation, then LP filter
            processed_complex_demodulation = convolve(
                (
                    processed_cepstral_coef * _cosine
                    - 1j * processed_cepstral_coef * _sine
                ),
                coefficient,
            )
            # Truncate the filter transients
            processed_complex_demodulation = processed_complex_demodulation[
                transient_duration : transient_duration + nsamp
            ]
            # Modulate back up to the carrier freq
            yfilt = (
                np.real(processed_complex_demodulation) * _cosine
                - np.imag(processed_complex_demodulation) * _sine
            )
            processed_modulation[m, k, :] = yfilt  # Save the filtered signal

    return reference_modulation, processed_modulation, center_frequencies


def modulation_cross_correlation(reference_modulation, processed_modulation):
    """
    Compute the cross-correlations between the input signal time-frequency
    envelope and the distortion time-frequency envelope. The cepstral
    coefficients or envelopes in each frequency band have been passed
    through the modulation filterbank using function ebm_ModFilt.

    Args:
       reference_modulation (np.array): cell array containing the reference signal
<<<<<<< HEAD
            output of the modulation filterbank. Xmod is of size {nchan,nmodfilt} where
            nchan is the number of frequency channels or cepstral basis
            functions in Xenv, and nmodfilt is the number of modulation
            filters used in the analysis. Each cell contains a column vector
            of length nsamp, where nsamp is the number of samples in each
            envelope sequence contained in the columns of Xenv.
=======
           output of the modulation filterbank. Xmod is of size [nchan,nmodfilt] where
           nchan is the number of frequency channels or cepstral basis functions in
           Xenv, and nmodfilt is the number of modulation filters used in the analysis.
           Each cell contains a column vector of length nsamp, where nsamp is the
           number of samples in each envelope sequence contained in the columns of
           Xenv.
>>>>>>> 26b5b3eb
       processed_modulation (np.ndarray): subsampled distorted output signal envelope

    Output:
        float: aveCM modulation correlations averaged over basis functions 2-6
             vector of size nmodfilt

    Updates:
<<<<<<< HEAD
    James M. Kates, 21 February 2019.
    Translated from MATLAB to Python by Zuzanna Podwinska, March 2022.
=======
       James M. Kates, 21 February 2019.
       Translated from MATLAB to Python by Zuzanna Podwinska, March 2022.
>>>>>>> 26b5b3eb
    """
    # Processing parameters
    nchan = reference_modulation.shape[0]  # Number of basis functions
    nmod = reference_modulation.shape[1]  # Number of modulation filters
    small = 1e-30  # Zero threshold

    # Compute the cross-covariance matrix
    covariance_matrix = np.zeros((nchan, nmod))
    for m in range(nmod):
        for j in range(nchan):
            # Index j gives the input reference band
            x_j = reference_modulation[j, m]  # Input freq band j, modulation freq m
            x_j -= np.mean(x_j)
            xsum = np.sum(x_j**2)
            # Processed signal band
            y_j = processed_modulation[j, m]  # Processed freq band j, modulation freq m
            y_j -= np.mean(y_j)
            ysum = np.sum(y_j**2)
            # Cross-correlate the reference and processed signals
            if (xsum < small) or (ysum < small):
                covariance_matrix[j, m] = 0
            else:
                covariance_matrix[j, m] = np.abs(np.sum(x_j * y_j)) / np.sqrt(
                    xsum * ysum
                )

    return np.mean(covariance_matrix[1:6], 0)<|MERGE_RESOLUTION|>--- conflicted
+++ resolved
@@ -15,11 +15,7 @@
     Args:
         reference_db (np.ndarray): env in dB SL for the ref signal in each auditory band
         processed_db (np.ndarray): env in dB SL for the degraded signal in each auditory
-<<<<<<< HEAD
-         band
-=======
             band
->>>>>>> 26b5b3eb
         filter_cutoff ():  LP filter cutoff frequency for the filtered envelope, Hz
         freq_sub_samp ():  subsampling frequency in Hz for the LP filtered envelopes
         freq_samp ():  sampling rate in Hz for the signals xdB and ydB
@@ -99,16 +95,10 @@
         nbasis: number of cepstral basis functions to use
 
     Returns:
-<<<<<<< HEAD
         tuple: refernce_cep cepstral coefficient matrix for the ref signal
             (nsamp,nbasis) processed_cep cepstral coefficient matrix for the output
             signal (nsamp,nbasis) each column is a separate basis function, from low to
             high
-=======
-        tuple: reference_cep cepstral coefficient matrix for the ref signal
-        (nsamp,nbasis) processed_cep cepstral coefficient matrix for the output signal
-        (nsamp,nbasis) each column is a separate basis function, from low to high
->>>>>>> 26b5b3eb
 
     Updates:
         James M. Kates, 23 April 2015.
@@ -210,35 +200,14 @@
 
     Args:
         reference_envelope (np.ndarray) : matrix containing the subsampled reference
-<<<<<<< HEAD
-        envelope values. Each
-             column is a different frequency band or cepstral basis function
-             arranged from low to high.
-=======
             envelope values. Each column is a different frequency band or cepstral basis
             function arranged from low to high.
->>>>>>> 26b5b3eb
         processed_envelope (np.ndarray): matrix containing the subsampled processed
             envelope values
         freq_sub_sampling (): envelope sub-sampling rate in Hz
         center_frequencies (np.ndarray): Center Frequencies
 
     Returns:
-<<<<<<< HEAD
-    tuple:  reference_modulation ():  a cell array containing the
-                reference signal output of the modulation filterbank.
-                reference_modulation is of size {nchan,nmodfilt} where
-                nchan is the number of frequency channels or cepstral
-                basis functions in reference_envelope, and nmodfilt is
-                the number of modulation filters used in the analysis. Each cell
-                contains a column vector of length nsamp, where nsamp is the number of
-                samples in each envelope sequence contained in the columns of
-                reference_envelope.
-            processed_modulation (): cell array containing the processed signal output
-                of the modulation filterbank.
-            center_frequencies (): vector of the modulation rate filter center
-                frequencies
-=======
         tuple:
             reference_modulation ():  a cell array containing the reference signal
                 output of the modulation filterbank. reference_modulation is of size
@@ -250,7 +219,6 @@
             processed_modulation (): cell array containing the processed signal output
                 of the modulation filterbank.
             center_frequencies (): vector of modulation rate filter center frequencies
->>>>>>> 26b5b3eb
 
     Updates:
         James M. Kates, 14 February 2019.
@@ -385,21 +353,12 @@
 
     Args:
        reference_modulation (np.array): cell array containing the reference signal
-<<<<<<< HEAD
-            output of the modulation filterbank. Xmod is of size {nchan,nmodfilt} where
-            nchan is the number of frequency channels or cepstral basis
-            functions in Xenv, and nmodfilt is the number of modulation
-            filters used in the analysis. Each cell contains a column vector
-            of length nsamp, where nsamp is the number of samples in each
-            envelope sequence contained in the columns of Xenv.
-=======
            output of the modulation filterbank. Xmod is of size [nchan,nmodfilt] where
            nchan is the number of frequency channels or cepstral basis functions in
            Xenv, and nmodfilt is the number of modulation filters used in the analysis.
            Each cell contains a column vector of length nsamp, where nsamp is the
            number of samples in each envelope sequence contained in the columns of
            Xenv.
->>>>>>> 26b5b3eb
        processed_modulation (np.ndarray): subsampled distorted output signal envelope
 
     Output:
@@ -407,13 +366,8 @@
              vector of size nmodfilt
 
     Updates:
-<<<<<<< HEAD
-    James M. Kates, 21 February 2019.
-    Translated from MATLAB to Python by Zuzanna Podwinska, March 2022.
-=======
        James M. Kates, 21 February 2019.
        Translated from MATLAB to Python by Zuzanna Podwinska, March 2022.
->>>>>>> 26b5b3eb
     """
     # Processing parameters
     nchan = reference_modulation.shape[0]  # Number of basis functions
